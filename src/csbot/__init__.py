<<<<<<< HEAD
import configparser
import json
=======
import asyncio
>>>>>>> a6b798bf
import logging
import logging.config
import signal
import os

import click
import aiohttp
import rollbar
import toml

from .core import Bot


__version__ = None
try:
    import pkg_resources
    __version__ = pkg_resources.get_distribution('csbot').version
except (pkg_resources.DistributionNotFound, ImportError):
    pass


LOG = logging.getLogger(__name__)


@click.command(context_settings={
    'help_option_names': ['-h', '--help'],
    'auto_envvar_prefix': 'CSBOT',
})
@click.version_option(version=__version__)
@click.option('--debug', '-d', is_flag=True, default=False,
              help='Turn on debug logging for the bot.')
@click.option('--debug-irc', is_flag=True, default=False,
              help='Turn on debug logging for IRC client library.')
@click.option('--debug-events', is_flag=True, default=False,
              help='Turn on debug logging for event handler.')
@click.option('--debug-asyncio', is_flag=True, default=False,
              help='Turn on debug logging for asyncio library.')
@click.option('--debug-all', is_flag=True, default=False,
              help='Turn on all debug logging.')
@click.option('--colour/--no-colour', 'colour_logging', default=None,
              help='Use colour in logging. [default: automatic]')
@click.option('--rollbar-token', default=None,
              help='Rollbar access token, enables Rollbar error reporting.')
@click.option('--github-token', default=None,
              help='GitHub "personal access token", enables GitHub deployment reporting.')
@click.option('--github-repo', default=None,
              help='GitHub repository to report deployments to.')
@click.option('--env-name', default='development',
              help='Deployment environment name. [default: development]')
@click.option('--config-format', type=click.Choice(("ini", "json", "toml")),
              help='Configuration file format. [default: based on file extension]')
@click.argument('config', type=click.File('r'))
def main(config,
         debug,
         debug_irc,
         debug_events,
         debug_asyncio,
         debug_all,
         colour_logging,
         rollbar_token,
         github_token,
         github_repo,
         env_name,
         config_format):
    """Run an IRC bot from a configuration file.
    """
    revision = os.environ.get('SOURCE_COMMIT', None)

    # Apply "debug all" option
    if debug_all:
        debug = debug_irc = debug_events = debug_asyncio = True

    # Configure logging
    logging.config.dictConfig({
        'version': 1,
        'disable_existing_loggers': False,
        'formatters': {
            'default': {
                'format': '[{asctime}] ({levelname[0]}:{name}) {message}',
                'datefmt': '%Y/%m/%d %H:%M:%S',
                'style': '{',
            },
        },
        'handlers': {
            'pretty': {
                'class': 'csbot.PrettyStreamHandler',
                'level': 'DEBUG',
                'formatter': 'default',
                'colour': colour_logging,
            },
        },
        'root': {
            'level': 'DEBUG' if debug else 'INFO',
            'handlers': ['pretty'],
        },
        'loggers': {
            'csbot.irc': {
                'level': 'DEBUG' if debug_irc else 'INFO',
            },
            'csbot.events': {
                'level': 'DEBUG' if debug_events else 'INFO',
            },
            'asyncio': {
                # Default is WARNING because 'poll took x seconds' messages are annoying
                'level': 'DEBUG' if debug_asyncio else 'WARNING',
            },
        }
    })

    # Create and initialise the bot
    _, ext = os.path.splitext(config.name)
    if config_format == "ini" or ext.lower() in {".ini", ".cfg"}:
        LOG.debug("Reading configuration with ConfigParser")
        config_data = load_ini(config)
    elif config_format == "json" or ext.lower() in {".json"}:
        LOG.debug("Reading configuration as JSON")
        config_data = load_json(config)
    elif config_format == "toml" or ext.lower() in {".toml"}:
        LOG.debug("Reading configuration as TOML")
        config_data = load_toml(config)
    else:
        raise click.BadArgumentUsage('config file extension not in {".ini", ".cfg", ".json", ".toml"} '
                                     'and no --config-format specified, unsure how to load config')
    client = Bot(config_data)
    client.bot_setup()

    # Configure Rollbar for exception reporting, report deployment
    if rollbar_token:
        rollbar.init(rollbar_token, env_name)

        def handler(loop, context):
            exception = context.get('exception')
            if exception is not None:
                exc_info = (type(exception), exception, exception.__traceback__)
            else:
                exc_info = None
            extra_data = {
                'csbot_event': context.get('csbot_event'),
                'csbot_recent_messages': "\n".join(client.recent_messages),
            }
            rollbar.report_exc_info(exc_info, extra_data=extra_data)
            loop.default_exception_handler(context)
        client.loop.set_exception_handler(handler)

        if revision:
            client.loop.run_until_complete(rollbar_report_deploy(rollbar_token, env_name, revision))

    if github_token and github_repo and revision:
        client.loop.run_until_complete(github_report_deploy(github_token, github_repo, env_name, revision))

    # Run the client
    async def graceful_shutdown(future):
        LOG.info("Calling quit() and waiting for disconnect...")
        client.quit()
        try:
            await asyncio.wait_for(client.disconnected.wait(), 2)
            return
        except asyncio.TimeoutError:
            pass

        LOG.warning("Still connected after 2 seconds, calling disconnect()...")
        client.disconnect()
        try:
            await asyncio.wait_for(client.disconnected.wait(), 2)
            return
        except asyncio.TimeoutError:
            pass

        LOG.warning("Still connected after 2 seconds, forcing exit...")
        future.cancel()

    def stop(future):
        # Next ctrl+c should ignore our handler
        client.loop.remove_signal_handler(signal.SIGINT)
        LOG.info("Interrupt received, attempting graceful shutdown... (press ^c again to force exit)")
        asyncio.ensure_future(graceful_shutdown(future), loop=client.loop)

    # Run the client until it exits or gets SIGINT
    client_future = asyncio.ensure_future(client.run(), loop=client.loop)
    client.loop.add_signal_handler(signal.SIGINT, stop, client_future)
    try:
        client.loop.run_until_complete(client_future)
    except asyncio.CancelledError:
        LOG.error("client.run() task cancelled")

    # Run teardown before disposing of the event loop, in case teardown code needs asyncio
    client.bot_teardown()

    # Cancel all pending tasks (taken from asyncio.run() in python 3.7)
    to_cancel = asyncio.all_tasks(client.loop)
    for task in to_cancel:
        task.cancel()
    client.loop.run_until_complete(asyncio.gather(*to_cancel, loop=client.loop, return_exceptions=True))
    for task in to_cancel:
        if task.cancelled():
            continue
        if task.exception() is not None:
            client.loop.call_exception_handler({
                "message": "unhandled exception during shutdown",
                "exception": task.exception(),
                "future": task,
            })
    # Cancel async generators (taken from asyncio.run() in python 3.7)
    client.loop.run_until_complete(client.loop.shutdown_asyncgens())

    client.loop.close()
    LOG.info("Exited")


def load_ini(f):
    parser = configparser.ConfigParser(interpolation=None, allow_no_value=True)
    parser.optionxform = str    # Preserve case
    parser.read_file(f)
    config = {}
    for name, parser_section in parser.items():
        config[name] = section = {}
        for key, value in parser_section.items():
            section[key] = value
    return config


def load_json(f):
    return json.load(f)


def load_toml(f):
    return toml.load(f)


async def rollbar_report_deploy(rollbar_token, env_name, revision):
    async with aiohttp.ClientSession() as session:
        request = session.post(
            'https://api.rollbar.com/api/1/deploy/',
            data={
                'access_token': rollbar_token,
                'environment': env_name,
                'revision': revision,
            },
        )
        async with request as response:
            data = await response.json()
            if response.status == 200:
                LOG.info('Reported deploy to Rollbar: env=%s revision=%s deploy_id=%s',
                         env_name, revision, data['data']['deploy_id'])
            else:
                LOG.error('Error reporting deploy to Rollbar: %s', data['message'])


async def github_report_deploy(github_token, github_repo, env_name, revision):
    headers = {
        'Authorization': f'token {github_token}',
        'Accept': 'application/vnd.github.v3+json',
    }
    async with aiohttp.ClientSession(headers=headers) as session:
        create_request = session.post(
            f'https://api.github.com/repos/{github_repo}/deployments',
            json={
                'ref': revision,
                'auto_merge': False,
                'environment': env_name,
                'description': 'Bot running with new version',
            },
        )
        async with create_request as create_response:
            if create_response.status != 201:
                LOG.error('Error reporting deploy to GitHub (create deploy): %s %s\n%s',
                          create_response.status, create_response.reason, await create_response.text())
                return

            deploy = await create_response.json()

        status_request = session.post(
            deploy['statuses_url'],
            json={
                'state': 'success',

            },
        )
        async with status_request as status_response:
            if status_response.status != 201:
                LOG.error('Error reporting deploy to GitHub (update status): %s %s\n%s',
                          create_response.status, create_response.reason, await create_response.text())
                return

            await status_response.json()

        LOG.info('Reported deploy to GitHub: env=%s revision=%s deploy_id=%s',
                 env_name, revision, deploy["id"])


class PrettyStreamHandler(logging.StreamHandler):
    """Wrap log messages with severity-dependent ANSI terminal colours.

    Use in place of :class:`logging.StreamHandler` to have log messages coloured
    according to severity.

    >>> handler = PrettyStreamHandler()
    >>> handler.setFormatter(logging.Formatter('[%(levelname)-8s] %(message)s'))
    >>> logging.getLogger('').addHandler(handler)

    *stream* corresponds to the same argument to :class:`logging.StreamHandler`,
    defaulting to stderr.

    *colour* overrides TTY detection to force colour on or off.

    This source for this class is released into the public domain.

    .. codeauthor:: Alan Briolat <alan.briolat@gmail.com>
    """
    #: Mapping from logging levels to ANSI colours.
    COLOURS = {
        logging.DEBUG: '\033[36m',      # Cyan foreground
        logging.WARNING: '\033[33m',    # Yellow foreground
        logging.ERROR: '\033[31m',      # Red foreground
        logging.CRITICAL: '\033[31;7m'  # Red foreground, inverted
    }
    #: ANSI code for resetting the terminal to default colour.
    COLOUR_END = '\033[0m'

    def __init__(self, stream=None, colour=None):
        super(PrettyStreamHandler, self).__init__(stream)
        if colour is None:
            self.colour = self.stream.isatty()
        else:
            self.colour = colour

    def format(self, record):
        """Get a coloured, formatted message for a log record.

        Calls :func:`logging.StreamHandler.format` and applies a colour to the
        message if appropriate.
        """
        msg = super(PrettyStreamHandler, self).format(record)
        if self.colour:
            colour = self.COLOURS.get(record.levelno, '')
            return colour + msg + self.COLOUR_END
        else:
            return msg


if __name__ == '__main__':
    main()<|MERGE_RESOLUTION|>--- conflicted
+++ resolved
@@ -1,9 +1,6 @@
-<<<<<<< HEAD
+import asyncio
 import configparser
 import json
-=======
-import asyncio
->>>>>>> a6b798bf
 import logging
 import logging.config
 import signal
