--- conflicted
+++ resolved
@@ -71,65 +71,6 @@
     assert util.truncate_utf8(b"\xE2\x98\xBA\xE2\x98\xBA\xE2\x98\xBA", 8) == b"\xE2\x98\xBA..."
 
 
-<<<<<<< HEAD
-class TestTypeValidator:
-    def test_bare_type(self):
-        @attr.s
-        class A:
-            x: str = attr.ib(validator=util.type_validator)
-
-        A("foo")
-        with pytest.raises(TypeError):
-            A(12)
-        with pytest.raises(TypeError):
-            A(None)
-
-    def test_optional(self):
-        @attr.s
-        class B:
-            x: typing.Optional[str] = attr.ib(validator=util.type_validator)
-
-        B("foo")
-        B(None)
-        with pytest.raises(TypeError):
-            B(12)
-
-    def test_union(self):
-        @attr.s
-        class C:
-            x: typing.Union[int, float] = attr.ib(validator=util.type_validator)
-
-        C(12)
-        C(12.34)
-        with pytest.raises(TypeError):
-            C(None)
-        with pytest.raises(TypeError):
-            C("12")
-
-    def test_no_type(self):
-        @attr.s
-        class D:
-            x = attr.ib(validator=util.type_validator)
-
-        with pytest.raises(TypeError):
-            D(None)
-        with pytest.raises(TypeError):
-            D("foo")
-        with pytest.raises(TypeError):
-            D(12)
-
-    def test_nested_union(self):
-        @attr.s
-        class E:
-            x: typing.Union[typing.Union[typing.Optional[int], str], bool] = attr.ib(validator=util.type_validator)
-
-        E(None)
-        E("foo")
-        E(12)
-        E(False)
-        with pytest.raises(TypeError):
-            E(12.34)
-=======
 # @pytest.mark.skip
 class TestRateLimited:
     @pytest.mark.asyncio
@@ -332,4 +273,62 @@
         assert f.mock_calls == [mock.call(1), mock.call(2)]
         cancelled = rl.stop()
         assert cancelled == [((3,), {}), ((4,), {})]
->>>>>>> ae6db311
+
+
+class TestTypeValidator:
+    def test_bare_type(self):
+        @attr.s
+        class A:
+            x: str = attr.ib(validator=util.type_validator)
+
+        A("foo")
+        with pytest.raises(TypeError):
+            A(12)
+        with pytest.raises(TypeError):
+            A(None)
+
+    def test_optional(self):
+        @attr.s
+        class B:
+            x: typing.Optional[str] = attr.ib(validator=util.type_validator)
+
+        B("foo")
+        B(None)
+        with pytest.raises(TypeError):
+            B(12)
+
+    def test_union(self):
+        @attr.s
+        class C:
+            x: typing.Union[int, float] = attr.ib(validator=util.type_validator)
+
+        C(12)
+        C(12.34)
+        with pytest.raises(TypeError):
+            C(None)
+        with pytest.raises(TypeError):
+            C("12")
+
+    def test_no_type(self):
+        @attr.s
+        class D:
+            x = attr.ib(validator=util.type_validator)
+
+        with pytest.raises(TypeError):
+            D(None)
+        with pytest.raises(TypeError):
+            D("foo")
+        with pytest.raises(TypeError):
+            D(12)
+
+    def test_nested_union(self):
+        @attr.s
+        class E:
+            x: typing.Union[typing.Union[typing.Optional[int], str], bool] = attr.ib(validator=util.type_validator)
+
+        E(None)
+        E("foo")
+        E(12)
+        E(False)
+        with pytest.raises(TypeError):
+            E(12.34)